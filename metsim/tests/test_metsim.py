--- conflicted
+++ resolved
@@ -276,7 +276,6 @@
     ds.close()
 
 
-<<<<<<< HEAD
 def test_coordinate_dimension_matchup():
     """
     This test checks that MetSim correctely adds a coordinate
@@ -295,8 +294,6 @@
     assert 'hru' in ms.met_data.coords
 
 
-=======
->>>>>>> 4e23dfdf
 @pytest.mark.parametrize('kind', ['ascii', 'bin', 'nc',
                                   'constant_vars_ascii',
                                   'constant_vars_bin',
