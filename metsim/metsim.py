--- conflicted
+++ resolved
@@ -320,15 +320,9 @@
 
     def netcdf_out_preprocess(self):
         """Initialize the output file"""
-<<<<<<< HEAD
         logger.info("Initializing netcdf...")
-        self.output_filename = os.path.join(self.params['out_dir'],
-                                            "forcing.nc")
-=======
-        print("Initializing netcdf...")
         self.output_filename = os.path.join(
             self.params['out_dir'], '{}.nc'.format(self.params['out_prefix']))
->>>>>>> ea730696
 
     def write(self):
         """
