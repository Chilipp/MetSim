--- conflicted
+++ resolved
@@ -159,8 +159,6 @@
         self.state = io.read_state(self.params, self.domain)
         self.met_data['elev'] = self.domain['elev']
         self.met_data['lat'] = self.domain['lat']
-<<<<<<< HEAD
-
         if self.params['prec_type'].upper() == 'TRIANGLE':
             try:
                 self.met_data['t_pk'] = self.domain['t_pk']
@@ -177,9 +175,8 @@
                       'disagregation method.')
                 sys.exit()
 
-=======
         logger.info("_aggregate_state")
->>>>>>> c1175705
+
         self._aggregate_state()
         logger.info("load_inputs")
         self.load_inputs()
@@ -601,7 +598,6 @@
     lat = ds['lat'].values
     elev = ds['elev'].values
     swe = ds['swe'].values
-<<<<<<< HEAD
 
     if params['prec_type'].upper() == 'TRIANGLE':
         try:
@@ -632,9 +628,8 @@
                   'less than', day_length, '(i.e. the end of a day)')
             sys.exit()
 
-=======
     params['elev'] = elev
->>>>>>> c1175705
+            
     df = ds.to_dataframe()
 
     if params['prec_type'].upper() == 'TRIANGLE':
