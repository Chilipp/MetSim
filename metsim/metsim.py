"""
The main object of the MetSim package. The MetSim object
is used to set up and launch forcing generation and/or
disaggregation routines.

The MetSim object uses a class dictionary to refer to
the model setup, which can be modified after instantiation
if necessary.  Before calling `run` or `launch` on the
instance it is required to call the `load` function to
ensure that all of the required parameters have been
set and that the input data is sufficient to provide the
output specified.
"""
# Meteorology Simulator
# Copyright (C) 2017  The Computational Hydrology Group, Department of Civil
# and Environmental Engineering, University of Washington.

# This program is free software: you can redistribute it and/or modify
# it under the terms of the GNU General Public License as published by
# the Free Software Foundation, either version 3 of the License, or
# (at your option) any later version.

# This program is distributed in the hope that it will be useful,
# but WITHOUT ANY WARRANTY; without even the implied warranty of
# MERCHANTABILITY or FITNESS FOR A PARTICULAR PURPOSE.  See the
# GNU General Public License for more details.

# You should have received a copy of the GNU General Public License
# along with this program.  If not, see <http://www.gnu.org/licenses/>.

import itertools
import json
import logging
import os
import sys
import time as tm
from collections import Iterable, OrderedDict
from getpass import getuser

import numpy as np
import pandas as pd
import xarray as xr

import dask
from dask.diagnostics import ProgressBar
from netCDF4 import Dataset
from cftime import date2num

from xarray.backends.locks import get_write_lock, combine_locks, NETCDFC_LOCK

import metsim.constants as cnst
from metsim import io
from metsim.datetime import date_range
from metsim.disaggregate import disaggregate
from metsim.methods import mtclim
from metsim.physics import solar_geom

NO_SLICE = {}
DASK_CORE_SCHEDULERS = ['multiprocessing', 'threading', 'synchronous',
                        'processes', 'threads', 'single-threaded', 'sync']

references = '''Thornton, P.E., and S.W. Running, 1999. An improved algorithm for estimating incident daily solar radiation from measurements of temperature, humidity, and precipitation. Agricultural and Forest Meteorology, 93:211-228.
Kimball, J.S., S.W. Running, and R. Nemani, 1997. An improved method for estimating surface humidity from daily minimum temperature. Agricultural and Forest Meteorology, 85:87-98.
Bohn, T. J., B. Livneh, J. W. Oyler, S. W. Running, B. Nijssen, and D. P. Lettenmaier, 2013a: Global evaluation of MT-CLIM and related algorithms for forcing of ecological and hydrological models, Agr. Forest. Meteorol., 176, 38-49, doi:10.1016/j.agrformet.2013.03.003.'''

DEFAULT_TIME_UNITS = 'hours since 2000-01-01 00:00:00.0'

now = tm.ctime(tm.time())
user = getuser()

attrs = {'pet': {'units': 'mm timestep-1',
                 'long_name': 'potential evaporation',
                 'standard_name': 'water_potential_evaporation_flux'},
         'prec': {'units': 'mm timestep-1', 'long_name': 'precipitation',
                  'standard_name': 'precipitation_flux'},
         'shortwave': {'units': 'W m-2', 'long_name': 'shortwave radiation',
                       'standard_name': 'surface_downwelling_shortwave_flux'},
         'longwave': {'units': 'W m-2', 'long_name': 'longwave radiation',
                      'standard_name': 'surface_downwelling_longwave_flux'},
         't_max': {'units': 'C', 'long_name': 'maximum daily air temperature',
                   'standard_name': 'daily_maximum_air_temperature'},
         't_min': {'units': 'C', 'long_name': 'minimum daily air temperature',
                   'standard_name': 'daily_minimum_air_temperature'},
         'temp': {'units': 'C', 'long_name': 'air temperature',
                  'standard_name': 'air_temperature'},
         'vapor_pressure': {'units': 'kPa', 'long_name': 'vapor pressure',
                            'standard_name': 'vapor_pressure'},
         'air_pressure': {'units': 'kPa', 'long_name': 'air pressure',
                          'standard_name': 'air_pressure'},
         'tskc': {'units': 'fraction', 'long_name': 'cloud fraction',
                  'standard_name': 'cloud_fraction'},
         'rel_humid': {'units': '%', 'long_name': 'relative humidity',
                       'standard_name': 'relative_humidity'},
         'spec_humid': {'units': '', 'long_name': 'specific humidity',
                        'standard_name': 'specific_humidity'},
         'wind': {'units': 'm/s', 'long_name': 'wind speed',
                  'standard_name': 'wind_speed'},
         '_global': {'conventions': '1.6', 'title': 'Output from MetSim',
                     'institution': 'University of Washington',
                     'source': 'metsim.py',
                     'history': 'Created: {0} by {1}'.format(now, user),
                     'references': references,
                     'comment': 'no comment at this time'}}

attrs = {k: OrderedDict(v) for k, v in attrs.items()}


class MetSim(object):
    """
    MetSim handles the distribution of jobs that write to a common file
    by launching muliple processes and queueing up their writeback so that
    work can be done while IO is happening.
    """

    # Class variables
    methods = {'mtclim': mtclim}
    params = {
        "method": 'mtclim',
        "domain": '',
        "state": '',
        "out_dir": '',
        "out_prefix": 'forcing',
        "start": 'forcing',
        "stop": 'forcing',
        "time_step": -1,
        "calendar": 'standard',
        "prec_type": 'uniform',
        "out_precision": 'f4',
        "verbose": 0,
        "sw_prec_thresh": 0.0,
        "utc_offset": False,
        "lw_cloud": 'cloud_deardorff',
        "lw_type": 'prata',
        "tdew_tol": 1e-6,
        "tmax_daylength_fraction": 0.67,
        "rain_scalar": 0.75,
        "tday_coef": 0.45,
        "lapse_rate": 0.0065,
        "out_vars": ['temp', 'prec', 'shortwave', 'longwave',
                     'vapor_pressure', 'rel_humid'],
        "out_freq": None,
        "chunks": NO_SLICE,
        "scheduler": 'distributed',
        "num_workers": 1,
    }

    def __init__(self, params: dict, domain_slice=NO_SLICE):
        """
        Constructor
        """
        self._domain = None
        self._met_data = None
        self._state = None
        self._client = None
        self._domain_slice = domain_slice
        self.progress_bar = ProgressBar()
        self.params.update(params)
        logging.captureWarnings(True)
        self.logger = logging.getLogger(__name__)
        self.logger.setLevel(self.params['verbose'])

        formatter = logging.Formatter(' - '.join(
            ['%asctime)s', '%(name)s', '%(levelname)s', '%(message)s']))
        ch = logging.StreamHandler(sys.stdout)
        ch.setFormatter(formatter)
        ch.setLevel(self.params['verbose'])
        # set global dask scheduler
        if domain_slice is NO_SLICE:
            if self.params['scheduler'] in DASK_CORE_SCHEDULERS:
                dask.config.set(scheduler=self.params['scheduler'])
            else:
                from distributed import Client, progress
                if 'distributed' == self.params['scheduler']:
                    self._client = Client(
                        n_workers=self.params['num_workers'],
                        threads_per_worker=1)
                    if self.params['verbose'] == logging.DEBUG:
                        self.progress_bar = progress
                elif os.path.isfile(self.params['scheduler']):
                    self._client = Client(
                        scheduler_file=self.params['scheduler'])
                else:
                    self._client = Client(self.params['scheduler'])
        else:
            dask.config.set(scheduler=self.params['scheduler'])

        # Set up logging
        # If in verbose mode set up the progress bar
        if self.params['verbose'] == logging.DEBUG:
            if 'distributed' != self.params['scheduler']:
                self.progress_bar.register()
                self.progress_bar = lambda x: x
        else:
            # If not in verbose mode, create a dummy function
            self.progress_bar = lambda x: x
        # Create time vector(s)
        self._times = self._get_output_times(freq=self.params['out_freq'])

    def _validate_force_times(self, force_times):

        for p, i in [('start', 0), ('stop', -1)]:
            # infer times from force_times
            if isinstance(self.params[p], str):
                if self.params[p] == 'forcing':
                    self.params[p] = pd.Timestamp(
                        force_times.values[i]).to_pydatetime()
                elif '/' in self.params[p]:
                    year, month, day = map(int, self.params[p].split('/'))
                    self.params[p] = pd.datetime(year, month, day)
                else:
                    self.params[p] = pd.to_datetime(self.params[p])

        # update calendar from input data (fall back to params version)
        self.params['calendar'] = self.met_data['time'].encoding.get(
            'calendar', self.params['calendar'])

        assert self.params['start'] >= pd.Timestamp(
            force_times.values[0]).to_pydatetime()
        assert self.params['stop'] <= pd.Timestamp(
            force_times.values[-1]).to_pydatetime()

        self.params['state_start'] = (self.params['start'] -
                                      pd.Timedelta("90 days"))
        self.params['state_stop'] = (self.params['start'] -
                                     pd.Timedelta("1 days"))
        if self.params['utc_offset']:
            attrs['time'] = {'units': DEFAULT_TIME_UNITS,
                             'long_name': 'UTC time',
                             'standard_name': 'utc_time'}
        else:
            attrs['time'] = {'units': DEFAULT_TIME_UNITS,
                             'long_name': 'local time at grid location',
                             'standard_name': 'local_time'}

    @property
    def domain(self):
        if self._domain is None:
            self._domain = io.read_domain(self.params).isel(
                **self._domain_slice)
        return self._domain

    @property
    def met_data(self):
        if self._met_data is None:
            if self.domain is None:
                self._domain = io.read_domain(self.params).isel(
                    **self._domain_slice)
            self._met_data = io.read_met_data(self.params, self._domain)
            self._met_data['elev'] = self.domain['elev']
            self._met_data['lat'] = self.domain['lat']
            self._met_data['lon'] = self.domain['lon']

            # process constant_vars
            constant_vars = self.params.get('constant_vars', None)
            if constant_vars:
                da_template = self._met_data[list(self._met_data)[0]]
                for var in constant_vars.keys():
                    self._met_data[var] = xr.full_like(da_template, 
                                                       float(constant_vars[var]))

            self._validate_force_times(force_times=self._met_data['time'])
        return self._met_data

    @property
    def state(self):
        if self._state is None:
            self._state = io.read_state(self.params, self.domain)
            self._aggregate_state()
        return self._state

    @property
    def slices(self):
        if not self.params['chunks']:
            return [{d: slice(None) for d in self.domain[['mask']].dims}]
        return chunk_domain(self.params['chunks'], self.domain[['mask']].dims)

    def open_output(self):
        filenames = [self._get_output_filename(times) for times in self._times]
        return xr.open_mfdataset(filenames)

    def run(self):
        self._validate_setup()
        write_locks = {}
        for times in self._times:
            filename = self._get_output_filename(times)
            self.setup_netcdf_output(filename, times)
            write_locks[filename] = combine_locks([NETCDFC_LOCK, get_write_lock(filename)])
        self.logger.info('Starting {} chunks...'.format(len(self.slices)))

        delayed_objs = [wrap_run_slice(self.params, write_locks, dslice)
                        for dslice in self.slices]

        self.progress_bar(
            dask.compute(delayed_objs, num_workers=self.params['num_workers']))
        self.logger.info('Cleaning up...')
        try:
            self._client.cluster.close()
            self._client.close()
            if self.params['verbose'] == logging.DEBUG:
                print('closed dask cluster/client')
        except Exception:
            pass

    def load_inputs(self, close=True):
        self._domain = self.domain.load()
        self._met_data = self.met_data.load()
        self._state = self.state.load()
        if close:
            self._domain.close()
            self._met_data.close()
            self._state.close()

    def setup_netcdf_output(self, filename, times):
        '''setup a single netcdf file'''
        with Dataset(filename, mode="w") as ncout:
            # dims
            dim_sizes = (None, ) + self.domain['mask'].shape
            var_dims = ('time', ) + self.domain['mask'].dims
            chunksizes = [len(times)]
            for d, s in zip(var_dims[1:], dim_sizes[1:]):
                c = int(self.params['chunks'].get(d, s))
                if c <= s:
                    chunksizes.append(c)
                else:
                    chunksizes.append(s)
            create_kwargs = {'chunksizes': chunksizes}
            for d, size in zip(var_dims, dim_sizes):
                ncout.createDimension(d, size)
            # vars
            for varname in self.params['out_vars']:
                ncout.createVariable(
                    varname, self.params['out_precision'], var_dims,
                    **create_kwargs)

            # add metadata and coordinate variables (time/lat/lon)
            time_var = ncout.createVariable('time', 'i4', ('time', ))
            time_var.calendar = self.params['calendar']
            time_var[:] = date2num(
                times.to_pydatetime(),
                units=attrs['time'].get('units', DEFAULT_TIME_UNITS),
                calendar=time_var.calendar)

            dtype_map = {'float64': 'f8', 'float32': 'f4',
                         'int64': 'i8', 'int32': 'i4'}
            for dim in self.domain['mask'].dims:
                dim_vals = self.domain[dim].values
                dim_dtype = dtype_map.get(
                    str(dim_vals.dtype), self.params['out_precision'])
                dim_var = ncout.createVariable(dim, dim_dtype, (dim, ))
                dim_var[:] = dim_vals

            for p in ['elev', 'lat', 'lon']:
                if p in self.params:
                    self.params.pop(p)
            for k, v in self.params.items():
                # Need to convert some parameters to strings
                if k in ['start', 'stop', 'utc_offset']:
                    v = str(v)
                elif k in ['state_start', 'state_stop', 'out_freq']:
                    # skip
                    continue
                # Don't include complex types
                if isinstance(v, dict):
                    v = json.dumps(v)
                elif not isinstance(v, str) and isinstance(v, Iterable):
                    v = ', '.join(v)

                if isinstance(v, str):
                    v = v.replace("'", "").replace('"', "")
                attrs['_global'][k] = v

            # set global attrs
            for key, val in attrs['_global'].items():
                setattr(ncout, key, val)

            # set variable attrs
            for varname in ncout.variables:
                for key, val in attrs.get(varname, {}).items():
                    setattr(ncout.variables[varname], key, val)

    def write_chunk(self, locks=None):
        '''write data from a single chunk'''
        if not len(self.params['out_vars']):
            return
        for times in self._times:
            filename = self._get_output_filename(times)
            lock = locks.get(filename, DummyLock())
            time_slice = slice(times[0], times[-1])
            with lock:
                with Dataset(filename, mode="r+") as ncout:
                    for varname in self.params['out_vars']:
                        dims = ncout.variables[varname].dimensions[1:]
                        write_slice = ((slice(None), ) + tuple(
                            self._domain_slice[d] for d in dims))
                        ncout.variables[varname][write_slice] = (
                            self.output[varname].sel(time=time_slice).values)

    def run_slice(self):
        """
        Run a single slice of
        """
        self._validate_setup()
        self.disagg = int(self.params['time_step']) < cnst.MIN_PER_DAY
        self.method = MetSim.methods[self.params['method']]
        self.setup_output()
        times = self.met_data['time']
        params = self.params.copy()
        for index, mask_val in np.ndenumerate(self.domain['mask'].values):
            if mask_val > 0:
                locs = {d: i for d, i in zip(self.domain['mask'].dims, index)}
                if self.params['prec_type'].upper() in ['TRIANGLE', 'MIX']:
                    # add variables for triangle precipitation disgregation
                    # method to parameters
                    params['dur'], params['t_pk'] = (
                        add_prec_tri_vars(self.domain.isel(**locs)))
            else:
                continue

            df, state = wrap_run_cell(self.method.run, params,
                                      self.met_data.isel(**locs),
                                      self.state.isel(**locs),
                                      self.disagg, times)

            # Cut the returned data down to the correct time index
            self._unpack_state(state, locs)
            for varname in self.params['out_vars']:
                self.output[varname][locs] = df[varname].values

    def _unpack_state(self, result: pd.DataFrame, locs: dict):
        """Put restart values in the state dataset"""
        # We concatenate with the old state values in case we don't
        # have 90 new days to use
        tmin = np.concatenate((self.state['t_min'].isel(**locs).values[:],
                               result['t_min'].values))
        tmax = np.concatenate((self.state['t_max'].isel(**locs).values[:],
                               result['t_max'].values))
        prec = np.concatenate((self.state['prec'].isel(**locs).values[:],
                               result['prec'].values))
        self.state['t_min'].isel(**locs).values[:] = tmin[-90:]
        self.state['t_max'].isel(**locs).values[:] = tmax[-90:]
        self.state['prec'].isel(**locs).values[:] = prec[-90:]
        state_start = result.index[-1] - pd.Timedelta('89 days')
        self.state['time'].values = date_range(
            state_start, result.index[-1], calendar=self.params['calendar'])

    def _get_output_times(self, freq=None):
        """
        Generate chunked time vectors

        Parameters
        ----------
        freq:
            Output frequency. Given as a Pandas timegrouper string.
            If not given, the entire timeseries will be used.

        Returns
        -------
        times:
            A list of timeseries which represent each of times that
            output files will be created for.
        """
        prototype = self.met_data
        self.disagg = int(self.params['time_step']) < cnst.MIN_PER_DAY

        if self.disagg:
            delta = pd.Timedelta('1 days') - pd.Timedelta(
                '{} minutes'.format(self.params['time_step']))
        else:
            delta = pd.Timedelta('0 days')

        start = pd.Timestamp(prototype['time'].values[0]).to_pydatetime()
        stop = pd.Timestamp(prototype['time'].values[-1]).to_pydatetime()
        times = date_range(start, stop + delta,
                           freq="{}T".format(self.params['time_step']),
                           calendar=self.params['calendar'])

        if freq is None or freq == '':
            times = [times]
        else:
            dummy = pd.Series(np.arange(len(times)), index=times)
            grouper = pd.Grouper(freq=freq)
<<<<<<< HEAD
            times = [t.index for k, t in dummy.groupby(grouper)]
=======
            times = [t.index for k, t in dummy.groupby(grouper)]  # [:-1]
>>>>>>> fb45901e
        return times

    def _get_output_filename(self, times):
        suffix = self.get_nc_output_suffix(times)
        fname = '{}_{}.nc'.format(self.params['out_prefix'], suffix)
        output_filename = os.path.join(
            os.path.abspath(self.params['out_dir']), fname)
        return output_filename

    def setup_output(self):

        # output times
        times = self._get_output_times(freq=None)[0]

        # Number of timesteps
        n_ts = len(times)

        shape = (n_ts, ) + self.domain['mask'].shape
        dims = ('time', ) + self.domain['mask'].dims
        coords = {'time': times, **self.domain['mask'].coords}
        self.output = xr.Dataset(coords=coords)
        self.output['time'].encoding['calendar'] = self.params['calendar']

        dtype = self.params['out_precision']
        for varname in self.params['out_vars']:
            self.output[varname] = xr.DataArray(
                data=np.full(shape, np.nan, dtype=dtype),
                coords=coords, dims=dims,
                name=varname, attrs=attrs.get(varname, {}))
        self.output['time'].attrs.update(attrs['time'])

    def _aggregate_state(self):
        """Aggregate data out of the state file and load it into `met_data`"""
        # Precipitation record

        assert self.state.dims['time'] == 90, self.state['time']
        record_dates = date_range(self.params['state_start'],
                                  self.params['state_stop'],
                                  calendar=self.params['calendar'])
        trailing = self.state['prec']
        trailing['time'] = record_dates
        total_precip = xr.concat([trailing, self.met_data['prec']],
                                 dim='time').load()
        total_precip = (cnst.DAYS_PER_YEAR * total_precip.rolling(
            time=90).mean().sel(time=slice(self.params['start'],
                                           self.params['stop'])))

        self.met_data['seasonal_prec'] = total_precip

        # Smoothed daily temperature range
        trailing = self.state['t_max'] - self.state['t_min']

        trailing['time'] = record_dates
        dtr = self.met_data['t_max'] - self.met_data['t_min']
        if (dtr < 0).any():
            raise ValueError("Daily maximum temperature lower"
                             " than daily minimum temperature!")
        sm_dtr = xr.concat([trailing, dtr], dim='time').load()
        sm_dtr = sm_dtr.rolling(time=30).mean().drop(record_dates, dim='time')
        self.met_data['dtr'] = dtr
        self.met_data['smoothed_dtr'] = sm_dtr

    def _validate_setup(self):
        """Updates the global parameters dictionary"""
        errs = [""]

        # Make sure there's some input
        if not len(self.params.get('forcing', [])):
            errs.append("Requires input forcings to be specified")

        # Make sure there is at least one forcing_var
        # They cannot all be constant since we use one as a template
        # for the others
        if not len(self.params.get('forcing_vars', [])):
            errs.append("Requires at least one non-constant forcing")

        # Parameters that can't be empty strings or None
        non_empty = ['out_dir', 'time_step', 'forcing_fmt']
        for each in non_empty:
            if self.params.get(each, None) is None or self.params[each] == '':
                errs.append("Cannot have empty value for {}".format(each))

        # Make sure time step divides evenly into a day
        if (cnst.MIN_PER_DAY % int(self.params.get('time_step', -1)) or
                (int(self.params['time_step']) > (6 * cnst.MIN_PER_HOUR) and
                 int(self.params['time_step']) != cnst.MIN_PER_DAY)):
            errs.append("Time step must be evenly divisible into 1440 "
                        "minutes (24 hours) and less than 360 minutes "
                        "(6 hours). Got {}.".format(self.params['time_step']))

        # Check for required input variable specification
        if self.met_data is not None:
            required_in = ['t_min', 't_max', 'prec']
            for each in required_in:
                if each not in self.met_data.variables:
                    errs.append("Input requires {}".format(each))

        # Make sure that we are going to write out some data
        if not len(self.params.get('out_vars', [])):
            errs.append("Output variable list must not be empty")

        # Check output variables are valid
        daily_out_vars = ['t_min', 't_max', 'prec', 'vapor_pressure',
                          'shortwave', 'tskc', 'pet', 'wind']
        out_var_check = ['temp', 'prec', 'shortwave', 'vapor_pressure',
                         'air_pressure', 'rel_humid', 'spec_humid',
                         'longwave', 'tskc', 'wind']
        if int(self.params.get('time_step', -1)) == 1440:
            out_var_check = daily_out_vars
        for var in self.params.get('out_vars', []):
            if var not in out_var_check:
                errs.append('Cannot output variable {} at timestep {}'.format(
                    var, self.params['time_step']))

        # Check that the parameters specified are available
        opts = {'out_precision': ['f4', 'f8'],
                'lw_cloud': ['default', 'cloud_deardorff'],
                'lw_type': ['default', 'tva', 'anderson',
                            'brutsaert', 'satterlund',
                            'idso', 'prata']}
        for k, v in opts.items():
            if not self.params.get(k, None) in v:
                errs.append("Invalid option given for {}".format(k))

        # If any errors, raise and give a summary
        if len(errs) > 1:
            raise Exception("\n  ".join(errs))

    def get_nc_output_suffix(self, times):
        s, e = times[[0, -1]]
        template = '{:04d}{:02d}{:02d}-{:04d}{:02d}{:02d}'
        return template.format(s.year, s.month, s.day,
                               e.year, e.month, e.day,)


def wrap_run_cell(func: callable, params: dict,
                  ds: xr.Dataset, state: xr.Dataset, disagg: bool,
                  out_times: pd.DatetimeIndex):
    """
    Iterate over a chunk of the domain. This is wrapped
    so we can return a tuple of locs and df.

    Parameters
    ----------
    func: callable
        The function to call to do the work
    params: dict
        Parameters from a MetSim object
    ds: xr.Dataset
        Input forcings and domain
    state: xr.Dataset
        State variables at the point of interest
    disagg: bool
        Whether or not we should run a disagg routine
    out_times: pd.DatetimeIndex
        Times to return (should be trimmed 1 day at
        each end from the given index)

    Returns
    -------
    df_complete: pd.DataFrame
        A dataframe with the disaggregated data in it
    df_base: pd.DataFrame
        A dataframe with the state data in it
    """
    lat = ds['lat'].values.flatten()[0]
    lon = ds['lon'].values.flatten()[0]
    elev = ds['elev'].values.flatten()[0]
    params['elev'] = elev
    params['lat'] = lat
    params['lon'] = lon
    df = ds.to_dataframe()

    # solar_geom returns a tuple due to restrictions of numba
    # for clarity we convert it to a dictionary here
    sg = solar_geom(elev, lat, params['lapse_rate'])
    sg = {'tiny_rad_fract': sg[0], 'daylength': sg[1],
          'potrad': sg[2], 'tt_max0': sg[3]}
    yday = df.index.dayofyear - 1
    df['daylength'] = sg['daylength'][yday]
    df['potrad'] = sg['potrad'][yday]
    df['tt_max'] = sg['tt_max0'][yday]

    # Generate the daily values - these are saved
    # so that we can use a subset of them to write
    # out the state file later
    df_base = func(df, params)

    if disagg:
        # Get some values for padding the time list,
        # so that when interpolating in the disaggregation
        # functions we can match endpoints with adjoining
        # chunks - if no data is available, just repeat some
        # default values (this case is used at the very
        # beginning and end of the record)
        try:
            prevday = out_times[0] - pd.Timedelta('1 days')
            t_begin = [ds['t_min'].sel(time=prevday),
                       ds['t_max'].sel(time=prevday)]
        except (KeyError, ValueError):
            t_begin = [state['t_min'].values[-1],
                       state['t_max'].values[-1]]
        try:
            nextday = out_times[-1] + pd.Timedelta('1 days')
            t_end = [ds['t_min'].sel(time=nextday),
                     ds['t_max'].sel(time=nextday)]
        except (KeyError, ValueError):
            # None so that we don't extend the record
            t_end = None

        # Disaggregate to subdaily values
        df_complete = disaggregate(df, params, sg, t_begin, t_end)

        # Calculate the times that we want to get out by chopping
        # off the endpoints that were added on previously
        start = out_times.values[0]
        stop = (out_times.values[-1] + pd.Timedelta('1 days') -
                pd.Timedelta("{} minutes".format(params['time_step'])))
        new_times = date_range(
            start, stop, freq='{}T'.format(params['time_step']),
            calendar=params['calendar'])
    else:
        # convert srad to daily average flux from daytime flux
        df_base['shortwave'] *= df_base['daylength'] / cnst.SEC_PER_DAY
        # If we're outputting daily values, we dont' need to
        # change the output dates - see inside of `if` condition
        # above for more explanation
        new_times = out_times
        df_complete = df_base

    # Cut the returned data down to the correct time index
    df_complete = df_complete.loc[new_times[0]:new_times[-1]]
    return df_complete, df_base


@dask.delayed()
def wrap_run_slice(params, write_locks, domain_slice=NO_SLICE):
    ms = MetSim(params, domain_slice=domain_slice)
    ms.load_inputs()
    ms.run_slice()
    ms.write_chunk(locks=write_locks)


def chunk_domain(chunks, dims):
    '''
    Return a dictionary of chunk slices that can be used to decompose a grid
    '''
    def left(chunk, dim):
        return np.arange(0, dim, chunk)

    def right(chunk, dim):
        nums = np.arange(chunk, dim + chunk, chunk)
        nums[-1] = dim + 1
        return nums

    slices = [[slice(*a) for a in (zip(left(int(chunks[dim]), dims[dim]),
                                       right(int(chunks[dim]), dims[dim])))]
              for dim in chunks.keys()]

    return [dict(zip(chunks.keys(), p)) for p in itertools.product(*slices)]


class DummyLock(object):
    """DummyLock provides the lock API without any actual locking."""
    # This will be available in xarray in the next major version
    def acquire(self, *args):
        pass

    def release(self, *args):
        pass

    def __enter__(self):
        pass

    def __exit__(self, *args):
        pass

    @property
    def locked(self):
        return False


def add_prec_tri_vars(domain):
    """
    Check that variables for triangle precipitation method exist and have
    values that are within allowable ranges. Return these variables.

    Parameters
    ----------
    domain:
        Dataset of domain variables for given location.

    Returns
    -------
    dur
        Array of climatological monthly storm durations. [minutes]
    t_pk
        Array of climatological monthly times to storm peaks. [minutes]
    """
    # Check that variables exist
    try:
        dur = domain['dur']
    except Exception as e:
        raise e("Storm duration and time to peak values are "
                "required in the domain file for the triangle "
                "preciptation disagregation method.")
    try:
        t_pk = domain['t_pk']
    except Exception as e:
        raise e("Storm duration and time to peak values are "
                "required in the domain file for the triangle "
                "preciptation disagregation method.")

    # Check that variable values are within allowable ranges.
    day_length = cnst.MIN_PER_HOUR * cnst.HOURS_PER_DAY
    dur_zero_test = dur <= 0
    dur_day_test = dur > day_length
    if dur_zero_test.any() or dur_day_test.any():
        raise ValueError('Storm duration must be greater than 0 and less than',
                         day_length, '(i.e. the day length in minutes)')

    t_pk_zero_test = t_pk < 0
    t_pk_day_test = t_pk > day_length
    if t_pk_zero_test.any() or t_pk_day_test.any():
        raise ValueError('Storm time to peak must be greater than or equal to '
                         '0, and less than', day_length,
                         '(i.e. the end of a day)')

    return dur, t_pk<|MERGE_RESOLUTION|>--- conflicted
+++ resolved
@@ -479,11 +479,7 @@
         else:
             dummy = pd.Series(np.arange(len(times)), index=times)
             grouper = pd.Grouper(freq=freq)
-<<<<<<< HEAD
             times = [t.index for k, t in dummy.groupby(grouper)]
-=======
-            times = [t.index for k, t in dummy.groupby(grouper)]  # [:-1]
->>>>>>> fb45901e
         return times
 
     def _get_output_filename(self, times):
