--- conflicted
+++ resolved
@@ -31,16 +31,10 @@
         "stop":'',
         "time_step":'',
         "out_format":'',
-<<<<<<< HEAD
         "in_format" : None,
         "base_elev" : 0,
         "t_max_lr": '',
         "t_min_lr": '',
-=======
-        "base_elev" : 0,
-        "t_max_lr": np.nan,
-        "t_min_lr": np.nan,
->>>>>>> c7fd846a
         "out_vars" : ['temp', 'precip', 'shortwave', 'longwave',
                       'wind', 'vapor_pressure', 'rel_humid']
     }
@@ -53,8 +47,6 @@
         # Record parameters
         self.update(params)
         self.output = None 
-        
-        import pprint; pprint.pprint(params)
 
         # Get the necessary information from the domain
         domain = Dataset(MetSim.params['domain'], 'r')
