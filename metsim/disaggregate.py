"""
Disaggregates daily data down to finer grained data using some heuristics
"""
# Meteorology Simulator
# Copyright (C) 2017  The Computational Hydrology Group, Department of Civil
# and Environmental Engineering, University of Washington.

# This program is free software: you can redistribute it and/or modify
# it under the terms of the GNU General Public License as published by
# the Free Software Foundation, either version 3 of the License, or
# (at your option) any later version.

# This program is distributed in the hope that it will be useful,
# but WITHOUT ANY WARRANTY; without even the implied warranty of
# MERCHANTABILITY or FITNESS FOR A PARTICULAR PURPOSE.  See the
# GNU General Public License for more details.

# You should have received a copy of the GNU General Public License
# along with this program.  If not, see <http://www.gnu.org/licenses/>.

import numpy as np
import pandas as pd
import itertools
import scipy

import metsim.constants as cnst
from metsim.physics import svp


def disaggregate(df_daily: pd.DataFrame, params: dict,
                 solar_geom: dict):
    """
    Take a daily timeseries and scale it down to a finer
    time scale.

    Parameters
    ----------
    df_daily:
        Dataframe containing daily timeseries.
        Should be the result of one of the methods
        provided in the `methods` directory.
    params:
        A dictionary containing the class parameters
        of the MetSim object.
    solar_geom:
        A dictionary of solar geometry variables

    Returns
    -------
    df_disagg:
        A dataframe with sub-daily timeseries.
    """
    stop = df_daily.index[-1] + pd.Timedelta('23 hours')
    dates_disagg = pd.date_range(df_daily.index[0], stop,
                                 freq='{}T'.format(params['time_step']))
    df_disagg = pd.DataFrame(index=dates_disagg)
    n_days = len(df_daily)
    n_disagg = len(df_disagg)
    ts = float(params['time_step'])
    df_disagg['shortwave'] = shortwave(df_daily['swrad'],
                                       df_daily['dayl'],
                                       df_daily.index.dayofyear,
                                       solar_geom['tiny_rad_fract'],
                                       params)

    t_Tmin, t_Tmax = set_min_max_hour(df_disagg['shortwave'],
                                      n_days, ts, params)

    df_disagg['temp'] = temp(df_daily, df_disagg, t_Tmin, t_Tmax, ts)

    df_disagg['vapor_pressure'] = vapor_pressure(df_daily['vapor_pressure'],
                                                 df_disagg['temp'],
                                                 t_Tmin, n_disagg, ts)

    df_disagg['rel_humid'] = relative_humidity(df_disagg['vapor_pressure'],
                                               df_disagg['temp'])

    df_disagg['longwave'], df_disagg['tskc'] = longwave(
        df_disagg['temp'], df_disagg['vapor_pressure'],
        df_daily['tskc'], params)

    df_disagg['prec'] = prec(df_daily['prec'], ts)
    if 'wind' in df_daily:
        df_disagg['wind'] = wind(df_daily['wind'], ts)

    return df_disagg.fillna(method='ffill')


def set_min_max_hour(disagg_rad: pd.Series, n_days: int,
                     ts: float, params: dict):
    """
    Determine the time at which min and max temp
    is reached for each day.

    Parameters
    ----------
    disagg_rad:
        Shortwave radiation disaggregated
        to sub-daily timesteps.
    n_days:
        The number of days being disaggregated
    ts:
        Timestep used for disaggregation
    params:
        A dictionary of class parameters of
        the MetSim object.

    Returns
    -------
    (t_t_min, t_t_max):
        A tuple containing 2 timeseries, corresponding
        to time of min and max temp, respectively
    """
    rad_mask = 1*(disagg_rad > 0)
    diff_mask = np.diff(rad_mask)
    rise_times = np.where(diff_mask > 0)[0] * ts
    set_times = np.where(diff_mask < 0)[0] * ts
    t_t_max = (params['tmax_daylength_fraction'] * (set_times - rise_times) +
               rise_times)
    t_t_min = rise_times
    return t_t_min, t_t_max


def temp(df_daily: pd.DataFrame, df_disagg: pd.DataFrame,
         t_t_min: np.array, t_t_max: np.array, ts: float):
    """
    Disaggregate temperature using a Hermite polynomial
    interpolation scheme.

    Parameters
    ----------
    df_daily:
        A dataframe of daily values.
    df_disagg:
        A dataframe of sub-daily values.
    t_t_min:
        Times at which minimum daily
        temperatures are reached.
    t_t_max:
        Times at which maximum daily
        temperatures are reached.
    ts:
        Timestep for disaggregation

    Returns
    -------
    temps:
        A sub-daily timeseries of temperature.
    """
    # Calculate times of min/max temps
    time = np.array(list(next(it) for it in itertools.cycle(
                [iter(t_t_min), iter(t_t_max)])))
    temp = np.array(list(next(it) for it in itertools.cycle(
                [iter(df_daily['t_min']), iter(df_daily['t_max'])])))
    # Account for end points
    ts_ends = cnst.MIN_PER_HOUR * cnst.HOURS_PER_DAY
    time = np.append(np.insert(time, 0, time[0:2]-ts_ends), time[-2:]+ts_ends)
    temp = np.append(np.insert(temp, 0, temp[0:2]), temp[-2:])

    # Interpolate the values
    interp = scipy.interpolate.PchipInterpolator(time, temp, extrapolate=True)
    temps = interp(ts * np.arange(0, len(df_disagg.index)))
    return temps


def prec(prec: pd.Series, ts: float):
    """
    Splits the daily precipitation evenly throughout the day

    Parameters
    ----------
    prec:
        Daily timeseries of precipitation
    ts:
        Timestep to disaggregate down to

    Returns
    -------
    prec:
        A sub-daily timeseries of precipitation
    """
    scale = int(ts) / (cnst.MIN_PER_HOUR * cnst.HOURS_PER_DAY)
    return (prec * scale).resample(
        '{:0.0f}T'.format(ts)).fillna(method='ffill')


def wind(wind: pd.Series, ts: float):
    """
    Wind is assumed constant throughout the day

    Parameters
    ----------
    wind:
        Daily timeseries of wind
    ts:
        Timestep to disaggregate down to

    Returns
    -------
    wind:
        A sub-daily timeseries of wind
    """
    return wind.resample('{:0.0f}T'.format(ts)).fillna(method='ffill')


def relative_humidity(vapor_pressure: pd.Series, temp: pd.Series):
    """
    Calculate relative humidity from vapor pressure
    and temperature.

    Parameters
    ----------
    vapor_pressure:
        A sub-daily timeseries of vapor pressure
    temp:
        A sub-daily timeseries of temperature

    Returns
    -------
    rh:
        A sub-daily timeseries of relative humidity
    """
    rh = cnst.MAX_PERCENT * cnst.MBAR_PER_BAR * (vapor_pressure / svp(temp))
    return rh.where(rh < cnst.MAX_PERCENT, cnst.MAX_PERCENT)


def vapor_pressure(vp_daily: pd.Series, temp: pd.Series,
                   t_t_min: np.array, n_out: int, ts: float):
    """
    Calculate vapor pressure.  First a linear inerpolation
    of the daily values is calculated.  Then this is compared
    to the saturated vapor pressure calculated using the
    disaggregated temperature. When the interpolated vapor
    pressure is greater than the calculated saturated
    vapor pressure, the interpolation is replaced with the
    saturation value.

    Parameters
    ----------
    vp_daily:
        Daily vapor pressure
    temp:
        Sub-daily temperature
    t_t_min:
        Timeseries of minimum daily temperature
    n_out:
        Number of output observations
    ts:
        Timestep to disaggregate down to

    Returns
    -------
    vp:
        A sub-daily timeseries of the vapor pressure
    """
    # Linearly interpolate the values
    interp = scipy.interpolate.interp1d(t_t_min, vp_daily/cnst.MBAR_PER_BAR,
                                        fill_value='extrapolate')
    vp_disagg = interp(ts * np.arange(0, n_out))

    # Account for situations where vapor pressure is higher than
    # saturation point
    vp_sat = svp(temp) / cnst.MBAR_PER_BAR
    vp_disagg = np.where(vp_sat < vp_disagg, vp_sat, vp_disagg)
    return vp_disagg


def longwave(air_temp: pd.Series, vapor_pressure: pd.Series,
             tskc: pd.Series, params: dict):
    """
    Calculate longwave. This calculation can be performed
    using a variety of parameterizations for both the
    clear sky and cloud covered emissivity. Options for
    choosing these parameterizations should be passed in
    via the `params` argument.

    Parameters
    ----------
    air_temp:
        Sub-daily temperature
    vapor_pressure:
        Sub-daily vapor pressure
    tskc:
        Daily cloud fraction
    params:
        A dictionary of parameters, which contains
        information about which emissivity and cloud
        fraction methods to use.

    Returns
    -------
    (lwrad, tskc):
        A sub-daily timeseries of the longwave radiation
        as well as a sub-daily timeseries of the cloud
        cover fraction.
    """
    emissivity_calc = {
        'DEFAULT': lambda vp: vp,
        'TVA': lambda vp: 0.74 + 0.0049 * vp,
        'ANDERSON': lambda vp: 0.68 + 0.036 * np.power(vp, 0.5),
        'BRUTSAERT': lambda vp: 1.24 * np.power(vp / air_temp, 0.14285714),
        'SATTERLUND': lambda vp: 1.08 * (
            1 - np.exp(-1 * np.power(vp, (air_temp / 2016)))),
        'IDSO': lambda vp: 0.7 + 5.95e-5 * vp * np.exp(1500 / air_temp),
        'PRATA': lambda vp: (1 - (1 + (46.5*vp/air_temp)) * np.exp(
            -np.sqrt((1.2 + 3. * (46.5*vp / air_temp)))))
        }
    cloud_calc = {
        'DEFAULT': lambda emis: (1.0 + (0.17 * tskc ** 2)) * emis,
        'CLOUD_DEARDORFF': lambda emis: tskc + (1 - tskc) * emis
        }
    # Reindex and fill cloud cover, then convert temps to K
    tskc = tskc.reindex_like(air_temp).fillna(method='ffill')
    air_temp = air_temp + cnst.KELVIN
    vapor_pressure = vapor_pressure * 10

    # Calculate longwave radiation based on the options
    emiss_func = emissivity_calc[params['lw_type'].upper()]
    emissivity_clear = emiss_func(vapor_pressure)
    emiss_func = cloud_calc[params['lw_cloud'].upper()]
    emissivity = emiss_func(emissivity_clear)
    lwrad = emissivity * cnst.STEFAN_B * np.power(air_temp, 4)
    return lwrad, tskc


def shortwave(sw_rad: pd.Series, daylength: pd.Series, day_of_year: pd.Series,
              tiny_rad_fract: np.array, params: dict):
    """
    Disaggregate shortwave radiation down to a subdaily timeseries.

    Parameters
    ----------
    sw_rad:
        Daily incoming shortwave radiation
    daylength:
        List of daylength time for each day of year
    day_of_year:
        Timeseries of index of days since Jan-1
    tiny_rad_fract:
        Fraction of the daily potential radiation
        during a radiation time step defined by SW_RAD_DT
    params:
        Dictionary of parameters from the MetSim object

    Returns
    -------
    disaggrad:
        A sub-daily timeseries of shortwave radiation.
    """
    tiny_step_per_hour = cnst.SEC_PER_HOUR / cnst.SW_RAD_DT
    tmp_rad = sw_rad * daylength / cnst.SEC_PER_HOUR
    n_days = len(tmp_rad)
    ts_per_day = (cnst.HOURS_PER_DAY *
                  cnst.MIN_PER_HOUR / int(params['time_step']))
    disaggrad = np.zeros(int(n_days*ts_per_day) + 1)
    tiny_offset = ((params.get("theta_l", 0) - params.get("theta_s", 0) /
                    (cnst.HOURS_PER_DAY / cnst.DEG_PER_REV)))

    # Tinystep represents a daily set of values - but is constant across days
    tinystep = np.arange(cnst.HOURS_PER_DAY * tiny_step_per_hour) - tiny_offset
    inds = np.asarray(tinystep < 0)
    tinystep[inds] += cnst.HOURS_PER_DAY * tiny_step_per_hour
    inds = np.asarray(tinystep > (cnst.HOURS_PER_DAY * tiny_step_per_hour-1))
    tinystep[inds] -= (cnst.HOURS_PER_DAY * tiny_step_per_hour)
<<<<<<< HEAD
    tinystep = np.array(tinystep).astype(np.int32)
=======
    tinystep = np.asarray(tinystep, dtype=np.int32)

    # Chunk sum takes in the distribution of radiation throughout the day
    # and collapses it into chunks that correspond to the desired timestep

>>>>>>> 24b9a24b
    chunk_size = int(int(params['time_step'])
                     * (cnst.SEC_PER_MIN / cnst.SW_RAD_DT))

    # Chunk sum takes in the distribution of radiation throughout the day
    # and collapses it into chunks that correspond to the desired timestep
    def chunk_sum(x):
        return np.sum(x.reshape((int(len(x)/chunk_size), chunk_size)), axis=1)

    for day in range(n_days):
        rad = tiny_rad_fract[day_of_year[day] - 1]
        dslice = slice(int(day * ts_per_day), int((day + 1) * ts_per_day))
        rad_chunk = rad[np.asarray(tinystep, dtype=np.int32)]
        disaggrad[dslice] = chunk_sum(rad_chunk) * tmp_rad[day]
    return disaggrad[:-1]<|MERGE_RESOLUTION|>--- conflicted
+++ resolved
@@ -362,15 +362,10 @@
     tinystep[inds] += cnst.HOURS_PER_DAY * tiny_step_per_hour
     inds = np.asarray(tinystep > (cnst.HOURS_PER_DAY * tiny_step_per_hour-1))
     tinystep[inds] -= (cnst.HOURS_PER_DAY * tiny_step_per_hour)
-<<<<<<< HEAD
-    tinystep = np.array(tinystep).astype(np.int32)
-=======
     tinystep = np.asarray(tinystep, dtype=np.int32)
 
     # Chunk sum takes in the distribution of radiation throughout the day
     # and collapses it into chunks that correspond to the desired timestep
-
->>>>>>> 24b9a24b
     chunk_size = int(int(params['time_step'])
                      * (cnst.SEC_PER_MIN / cnst.SW_RAD_DT))
 
