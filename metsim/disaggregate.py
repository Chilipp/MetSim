--- conflicted
+++ resolved
@@ -217,19 +217,12 @@
 def prec(prec: pd.Series, ts: float, params: dict, **kwargs):
 
     """
-<<<<<<< HEAD
     Distributes sub-daily precipitation either evenly (uniform) or with a
     triangular (triangle) distribution, depending upon the chosen method.
 
     Note: The uniform disaggregation returns only through to the beginning of
           the last day. Final values are filled in using a forward fill in the
           top level disaggregate function
-=======
-    Splits the daily precipitation evenly throughout the day
-    Note: this returns only through to the beginning of the
-          last day.  Final values are filled in using a
-          forward fill in the top level disaggregate function
->>>>>>> c1175705
 
     Parameters
     ----------
