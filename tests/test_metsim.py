--- conflicted
+++ resolved
@@ -261,15 +261,11 @@
     good.index = out.index
 
     # Make sure the data comes out right
-<<<<<<< HEAD
     check_data(out, good, ms.params['prec_type'], tol=0.1)
-=======
-    check_data(out, good, tol=0.1)
 
 
 @pytest.mark.parametrize('kind', ['ascii', 'bin', 'nc'])
 def test_examples(kind):
     filename = './examples/example_{kind}.conf'.format(kind=kind)
     ret_code = subprocess.call(['ms', '-v', filename])
-    assert ret_code == 0
->>>>>>> 6282cfdc
+    assert ret_code == 0